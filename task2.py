--- conflicted
+++ resolved
@@ -300,17 +300,13 @@
 
             if verbose:
                 print(f"Bounding box: {bounding_box}")
-<<<<<<< HEAD
 
         # Output the bounding boxes
         if show_boxes:
             output_bounding_boxes(bounding_boxes, test_image, key, "output/task2/")
-
-        # TODO 3: Timing
-=======
+            
         end = time()
         times_taken.append(end - start)
->>>>>>> 31cdbdef
         tp, fp, acc = evaluate(matches, templates, annotation_file_path)
         total_tp += tp
         total_fp += fp
